[package]
name = "pulldown-cmark"
version = "0.1.2"
authors = [ "Raph Levien <raph@google.com>" ]
license = "MIT"
description = "A pull parser for CommonMark"
repository = "https://github.com/google/pulldown-cmark"
keywords = ["markdown", "commonmark"]

build = "build.rs"

[[bin]]
name = "pulldown-cmark"
required-features = ["getopts"]
doc = false

[dependencies]
<<<<<<< HEAD
bitflags = "0.7"
getopts = "0.2"

[dev-dependencies]
html5ever = "0.20"
lazy_static = "0.2"
regex = "0.2"
tendril = "0.4"
=======
bitflags = "0.9"
getopts = { version = "0.2", optional = true }
>>>>>>> 9d3f1b3d

[features]
default = ["getopts"]
gen-tests = []<|MERGE_RESOLUTION|>--- conflicted
+++ resolved
@@ -15,19 +15,14 @@
 doc = false
 
 [dependencies]
-<<<<<<< HEAD
-bitflags = "0.7"
-getopts = "0.2"
+bitflags = "0.9"
+getopts = { version = "0.2", optional = true }
 
 [dev-dependencies]
 html5ever = "0.20"
 lazy_static = "0.2"
 regex = "0.2"
 tendril = "0.4"
-=======
-bitflags = "0.9"
-getopts = { version = "0.2", optional = true }
->>>>>>> 9d3f1b3d
 
 [features]
 default = ["getopts"]
